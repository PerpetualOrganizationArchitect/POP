--- conflicted
+++ resolved
@@ -283,10 +283,6 @@
         // With N-class system, anyone can vote but they need class permissions for power
         // This voter has no hats so they get 0 power in all classes, but vote succeeds
         vm.prank(poorVoter);
-<<<<<<< HEAD
-        vm.expectRevert(VotingErrors.RoleNotAllowed.selector);
-=======
->>>>>>> 9ac9b26e
         hv.vote(0, idx, w);
     }
 
@@ -397,21 +393,8 @@
         idx[0] = 1;
         uint8[] memory w = new uint8[](1);
         w[0] = 100;
-<<<<<<< HEAD
-
-        // This voter should not be able to vote (no valid DD hat, insufficient PT tokens)
-        vm.prank(hatOnlyVoter);
-        vm.expectRevert(VotingErrors.RoleNotAllowed.selector);
-        hv.vote(0, idx, w);
-
-        // Re-enable the hat and the same voter should now be able to vote
-        vm.prank(address(exec));
-        hv.setHatAllowed(HybridVoting.HatType.VOTING, DEFAULT_HAT_ID, true);
-
-=======
         
         // They can vote but with 0 power (no matching hats in any class)
->>>>>>> 9ac9b26e
         vm.prank(hatOnlyVoter);
         hv.vote(proposalId, idx, w); // Vote on correct proposal
     }
