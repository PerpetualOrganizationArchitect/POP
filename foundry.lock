--- conflicted
+++ resolved
@@ -1,30 +1,17 @@
 {
-<<<<<<< HEAD
+  "lib/forge-std": {
+    "rev": "3b20d60d14b343ee4f908cb8079495c07f5e8981"
+  },
+  "lib/hats-protocol": {
+    "rev": "cccb71a061cdb9095af7d11dfdb47026993d8c4e"
+  },
+  "lib/openzeppelin-contracts": {
+    "rev": "4a67c6f3ab2be41487889a020c99e11dedbd6eb4"
+  },
   "lib/openzeppelin-contracts-upgradeable": {
     "tag": {
       "name": "v5.4.0",
       "rev": "e725abddf1e01cf05ace496e950fc8e243cc7cab"
     }
-  },
-  "lib/openzeppelin-contracts": {
-    "rev": "4a67c6f3ab2be41487889a020c99e11dedbd6eb4"
-=======
-  "lib/hats-protocol": {
-    "rev": "cccb71a061cdb9095af7d11dfdb47026993d8c4e"
->>>>>>> d7c85cbd
-  },
-  "lib/forge-std": {
-    "rev": "3b20d60d14b343ee4f908cb8079495c07f5e8981"
-  },
-<<<<<<< HEAD
-  "lib/hats-protocol": {
-    "rev": "cccb71a061cdb9095af7d11dfdb47026993d8c4e"
-=======
-  "lib/forge-std": {
-    "rev": "3b20d60d14b343ee4f908cb8079495c07f5e8981"
-  },
-  "lib/openzeppelin-contracts": {
-    "rev": "4a67c6f3ab2be41487889a020c99e11dedbd6eb4"
->>>>>>> d7c85cbd
   }
 }