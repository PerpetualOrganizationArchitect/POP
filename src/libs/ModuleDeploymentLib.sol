// SPDX-License-Identifier: MIT
pragma solidity ^0.8.20;

import "@openzeppelin/contracts/proxy/beacon/BeaconProxy.sol";
import "../OrgRegistry.sol";
import {ModuleTypes} from "./ModuleTypes.sol";

// Moved interfaces here to break circular dependency
interface IPoaManager {
    function getBeaconById(bytes32 typeId) external view returns (address);
    function getCurrentImplementationById(bytes32 typeId) external view returns (address);
}

interface IHybridVotingInit {
    enum ClassStrategy {
        DIRECT,
        ERC20_BAL
    }

    struct ClassConfig {
        ClassStrategy strategy;
        uint8 slicePct;
        bool quadratic;
        uint256 minBalance;
        address asset;
        uint256[] hatIds;
    }

    function initialize(
        address hats_,
        address executor_,
        uint256[] calldata initialCreatorHats,
        address[] calldata targets,
        uint8 quorumPct,
        ClassConfig[] calldata initialClasses
    ) external;
}

interface IParticipationToken {
    function setTaskManager(address) external;
    function setEducationHub(address) external;
}

// Micro-interfaces for initializer functions (selector optimization)
interface IExecutorInit {
    function initialize(address owner, address hats) external;
}

interface IQuickJoinInit {
    function initialize(address executor, address hats, address registry, address master, uint256[] calldata memberHats)
        external;
}

interface IParticipationTokenInit {
    function initialize(
        address executor,
        string calldata name,
        string calldata symbol,
        address hats,
        uint256[] calldata memberHats,
        uint256[] calldata approverHats
    ) external;
}

interface ITaskManagerInit {
    function initialize(address token, address hats, uint256[] calldata creatorHats, address executor) external;
}

interface IEducationHubInit {
    function initialize(
        address token,
        address hats,
        address executor,
        uint256[] calldata creatorHats,
        uint256[] calldata memberHats
    ) external;
}

interface IEligibilityModuleInit {
    function initialize(address deployer, address hats, address toggleModule) external;
}

interface IToggleModuleInit {
    function initialize(address admin) external;
}

<<<<<<< HEAD
interface IPaymasterHubInit {
    function initialize(address entryPoint, address hats, address admin) external;
=======
interface IPaymentManagerInit {
    function initialize(address _owner, address _revenueShareToken) external;
>>>>>>> 9b3b80df
}

library ModuleDeploymentLib {
    error InvalidAddress();
    error EmptyInit();
    error UnsupportedType();
    error InitFailed();

    event ModuleDeployed(
        bytes32 indexed orgId, bytes32 indexed typeId, address proxy, address beacon, bool autoUpgrade, address owner
    );

    struct DeployConfig {
        IPoaManager poaManager;
        OrgRegistry orgRegistry;
        address hats;
        bytes32 orgId;
        address moduleOwner;
        bool autoUpgrade;
        address customImpl;
    }

    function deployCore(
        DeployConfig memory config,
        bytes32 typeId, // Pass pre-computed hash instead of string
        bytes memory initData,
        bool lastRegister,
        address beacon
    ) internal returns (address proxy) {
        if (initData.length == 0) revert EmptyInit();

        // Create proxy using the provided beacon
        proxy = address(new BeaconProxy(beacon, ""));

        // Register in OrgRegistry BEFORE initialization
        config.orgRegistry.registerOrgContract(
            config.orgId, typeId, proxy, beacon, config.autoUpgrade, config.moduleOwner, lastRegister
        );

        // Now safely initialize the proxy after registration is complete
        (bool success, bytes memory returnData) = proxy.call(initData);
        if (!success) {
            // If initialization fails, bubble up the revert reason
            if (returnData.length > 0) {
                assembly {
                    revert(add(32, returnData), mload(returnData))
                }
            } else {
                revert InitFailed();
            }
        }

        emit ModuleDeployed(config.orgId, typeId, proxy, beacon, config.autoUpgrade, config.moduleOwner);
        return proxy;
    }

    function deployExecutor(DeployConfig memory config, address deployer, address beacon)
        internal
        returns (address execProxy)
    {
        // Initialize with Deployer as owner so we can set up governance
        bytes memory init = abi.encodeWithSelector(IExecutorInit.initialize.selector, deployer, config.hats);

        // Deploy using provided beacon
        execProxy = deployCore(config, ModuleTypes.EXECUTOR_ID, init, false, beacon);
    }

    function deployQuickJoin(
        DeployConfig memory config,
        address executorAddr,
        address registry,
        address masterDeploy,
        uint256[] memory memberHats,
        address beacon
    ) internal returns (address qjProxy) {
        bytes memory init = abi.encodeWithSelector(
            IQuickJoinInit.initialize.selector, executorAddr, config.hats, registry, masterDeploy, memberHats
        );
        qjProxy = deployCore(config, ModuleTypes.QUICK_JOIN_ID, init, false, beacon);
    }

    function deployParticipationToken(
        DeployConfig memory config,
        address executorAddr,
        string memory name,
        string memory symbol,
        uint256[] memory memberHats,
        uint256[] memory approverHats,
        address beacon
    ) internal returns (address ptProxy) {
        bytes memory init = abi.encodeWithSelector(
            IParticipationTokenInit.initialize.selector,
            executorAddr,
            name,
            symbol,
            config.hats,
            memberHats,
            approverHats
        );
        ptProxy = deployCore(config, ModuleTypes.PARTICIPATION_TOKEN_ID, init, false, beacon);
    }

    function deployTaskManager(
        DeployConfig memory config,
        address executorAddr,
        address token,
        uint256[] memory creatorHats,
        address beacon
    ) internal returns (address tmProxy) {
        bytes memory init =
            abi.encodeWithSelector(ITaskManagerInit.initialize.selector, token, config.hats, creatorHats, executorAddr);
        tmProxy = deployCore(config, ModuleTypes.TASK_MANAGER_ID, init, false, beacon);
    }

    function deployEducationHub(
        DeployConfig memory config,
        address executorAddr,
        address token,
        uint256[] memory creatorHats,
        uint256[] memory memberHats,
        bool lastRegister,
        address beacon
    ) internal returns (address ehProxy) {
        bytes memory init = abi.encodeWithSelector(
            IEducationHubInit.initialize.selector, token, config.hats, executorAddr, creatorHats, memberHats
        );
        ehProxy = deployCore(config, ModuleTypes.EDUCATION_HUB_ID, init, lastRegister, beacon);
    }

    function deployEligibilityModule(DeployConfig memory config, address deployer, address toggleModule, address beacon)
        internal
        returns (address emProxy)
    {
        bytes memory init =
            abi.encodeWithSelector(IEligibilityModuleInit.initialize.selector, deployer, config.hats, toggleModule);

        emProxy = deployCore(config, ModuleTypes.ELIGIBILITY_MODULE_ID, init, false, beacon);
    }

    function deployToggleModule(DeployConfig memory config, address adminAddr, address beacon)
        internal
        returns (address tmProxy)
    {
        bytes memory init = abi.encodeWithSelector(IToggleModuleInit.initialize.selector, adminAddr);

        tmProxy = deployCore(config, ModuleTypes.TOGGLE_MODULE_ID, init, false, beacon);
    }

    function deployHybridVoting(
        DeployConfig memory config,
        address executorAddr,
        uint256[] memory creatorHats,
        uint8 quorumPct,
        IHybridVotingInit.ClassConfig[] memory classes,
        bool lastRegister,
        address beacon
    ) internal returns (address hvProxy) {
        address[] memory targets = new address[](1);
        targets[0] = executorAddr;

        bytes memory init = abi.encodeWithSelector(
            IHybridVotingInit.initialize.selector, config.hats, executorAddr, creatorHats, targets, quorumPct, classes
        );
        hvProxy = deployCore(config, ModuleTypes.HYBRID_VOTING_ID, init, lastRegister, beacon);
    }

<<<<<<< HEAD
    function deployPaymasterHub(DeployConfig memory config, address entryPoint, address admin, address beacon)
        internal
        returns (address pmProxy)
    {
        bytes memory init =
            abi.encodeWithSelector(IPaymasterHubInit.initialize.selector, entryPoint, config.hats, admin);
        pmProxy = deployCore(config, ModuleTypes.PAYMASTER_HUB_ID, init, false, beacon);
=======
    function deployPaymentManager(
        DeployConfig memory config,
        address owner,
        address revenueShareToken,
        address beacon,
        bool lastRegister
    ) internal returns (address pmProxy) {
        bytes memory init = abi.encodeWithSelector(IPaymentManagerInit.initialize.selector, owner, revenueShareToken);
        pmProxy = deployCore(config, ModuleTypes.PAYMENT_MANAGER_ID, init, lastRegister, beacon);
>>>>>>> 9b3b80df
    }
}<|MERGE_RESOLUTION|>--- conflicted
+++ resolved
@@ -84,13 +84,12 @@
     function initialize(address admin) external;
 }
 
-<<<<<<< HEAD
+interface IPaymentManagerInit {
+    function initialize(address _owner, address _revenueShareToken) external;
+}
+
 interface IPaymasterHubInit {
     function initialize(address entryPoint, address hats, address admin) external;
-=======
-interface IPaymentManagerInit {
-    function initialize(address _owner, address _revenueShareToken) external;
->>>>>>> 9b3b80df
 }
 
 library ModuleDeploymentLib {
@@ -257,15 +256,6 @@
         hvProxy = deployCore(config, ModuleTypes.HYBRID_VOTING_ID, init, lastRegister, beacon);
     }
 
-<<<<<<< HEAD
-    function deployPaymasterHub(DeployConfig memory config, address entryPoint, address admin, address beacon)
-        internal
-        returns (address pmProxy)
-    {
-        bytes memory init =
-            abi.encodeWithSelector(IPaymasterHubInit.initialize.selector, entryPoint, config.hats, admin);
-        pmProxy = deployCore(config, ModuleTypes.PAYMASTER_HUB_ID, init, false, beacon);
-=======
     function deployPaymentManager(
         DeployConfig memory config,
         address owner,
@@ -275,6 +265,14 @@
     ) internal returns (address pmProxy) {
         bytes memory init = abi.encodeWithSelector(IPaymentManagerInit.initialize.selector, owner, revenueShareToken);
         pmProxy = deployCore(config, ModuleTypes.PAYMENT_MANAGER_ID, init, lastRegister, beacon);
->>>>>>> 9b3b80df
+    }
+
+    function deployPaymasterHub(DeployConfig memory config, address entryPoint, address admin, address beacon)
+        internal
+        returns (address pmProxy)
+    {
+        bytes memory init =
+            abi.encodeWithSelector(IPaymasterHubInit.initialize.selector, entryPoint, config.hats, admin);
+        pmProxy = deployCore(config, ModuleTypes.PAYMASTER_HUB_ID, init, false, beacon);
     }
 }