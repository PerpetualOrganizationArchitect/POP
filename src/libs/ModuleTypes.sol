--- conflicted
+++ resolved
@@ -46,11 +46,9 @@
     /// @dev keccak256("ToggleModule")
     bytes32 constant TOGGLE_MODULE_ID = 0x75dfb681d193a73a66b628a5adc66bb1ca7bb3feb9a5692cd0a1560ccd9b851a;
 
-<<<<<<< HEAD
+    /// @dev keccak256("PaymentManager")
+    bytes32 constant PAYMENT_MANAGER_ID = 0x27c0a50afefb382eb18d87e6a049659a778b9a2f11c89b8723c63e6fab6fa323;
+
     /// @dev keccak256("PaymasterHub")
     bytes32 constant PAYMASTER_HUB_ID = 0x846374a1b9aebfa243bcd01b2b2c7d94ce66a1b22f9ed17ed1d6fd61a8c93891;
-=======
-    /// @dev keccak256("PaymentManager")
-    bytes32 constant PAYMENT_MANAGER_ID = 0x27c0a50afefb382eb18d87e6a049659a778b9a2f11c89b8723c63e6fab6fa323;
->>>>>>> 9b3b80df
 }