--- conflicted
+++ resolved
@@ -271,11 +271,8 @@
             address participationToken,
             address taskManager,
             address educationHub,
-<<<<<<< HEAD
+            address paymentManager,
             address paymasterHub
-=======
-            address paymentManager
->>>>>>> 9b3b80df
         )
     {
         // Manual reentrancy guard to avoid stack-too-deep
@@ -297,21 +294,30 @@
             paymasterConfig: paymasterConfig
         });
 
-<<<<<<< HEAD
-        (hybridVoting, executorAddr, quickJoin, participationToken, taskManager, educationHub, paymasterHub) =
-=======
-        (hybridVoting, executorAddr, quickJoin, participationToken, taskManager, educationHub, paymentManager) =
->>>>>>> 9b3b80df
-            _deployFullOrgInternal(params);
+        (
+            hybridVoting,
+            executorAddr,
+            quickJoin,
+            participationToken,
+            taskManager,
+            educationHub,
+            paymentManager,
+            paymasterHub
+        ) = _deployFullOrgInternal(params);
 
         // Reset reentrancy guard
         l._status = 1;
 
-<<<<<<< HEAD
-        return (hybridVoting, executorAddr, quickJoin, participationToken, taskManager, educationHub, paymasterHub);
-=======
-        return (hybridVoting, executorAddr, quickJoin, participationToken, taskManager, educationHub, paymentManager);
->>>>>>> 9b3b80df
+        return (
+            hybridVoting,
+            executorAddr,
+            quickJoin,
+            participationToken,
+            taskManager,
+            educationHub,
+            paymentManager,
+            paymasterHub
+        );
     }
 
     function _deployFullOrgInternal(DeploymentParams memory params)
@@ -323,11 +329,8 @@
             address participationToken,
             address taskManager,
             address educationHub,
-<<<<<<< HEAD
+            address paymentManager,
             address paymasterHub
-=======
-            address paymentManager
->>>>>>> 9b3b80df
         )
     {
         Layout storage l = _layout();
@@ -494,10 +497,7 @@
             IParticipationToken(participationToken).setEducationHub(educationHub);
         }
 
-<<<<<<< HEAD
-        /* 12. HybridVoting governor */
-=======
-        /* 10. PaymentManager */
+        /* 12. PaymentManager */
         {
             address beacon = _createBeacon(ModuleTypes.PAYMENT_MANAGER_ID, executorAddr, params.autoUpgrade, address(0));
             ModuleDeploymentLib.DeployConfig memory config =
@@ -506,8 +506,7 @@
                 ModuleDeploymentLib.deployPaymentManager(config, executorAddr, participationToken, beacon, false);
         }
 
-        /* 11. HybridVoting governor */
->>>>>>> 9b3b80df
+        /* 13. HybridVoting governor */
         {
             // Update token address in voting classes if needed
             IHybridVotingInit.ClassConfig[] memory finalClasses = _updateClassesWithTokenAndHats(
